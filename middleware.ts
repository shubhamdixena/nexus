import { createServerClient } from '@supabase/ssr'
import { NextResponse, type NextRequest } from 'next/server'

// List of paths that don't require authentication
const publicPaths = [
  "/landing",
  "/auth/login", 
  "/auth/signup", 
  "/auth/error",
  "/auth/callback",
  "/auth/clear-session",
  "/api/auth"
]

// Paths that require authentication but don't need profile setup check
const authRequiredPaths = [
  "/profile",
  "/api/profile"
]

// Admin paths that require special permissions
const adminPaths = [
  "/admin"
]

export async function middleware(request: NextRequest) {
  const { pathname } = request.nextUrl

  // Redirect /profile-setup to /profile (we merged them)
  if (pathname === "/profile-setup") {
    return NextResponse.redirect(new URL("/profile", request.url))
  }

  // Check if the path is public
  if (publicPaths.some((path) => pathname === path || pathname.startsWith(path))) {
    return NextResponse.next()
  }

<<<<<<< HEAD
=======
  // For API routes (except auth and profile), allow them to handle their own authentication
  if (pathname.startsWith("/api/") && 
      !pathname.startsWith("/api/auth") && 
      !pathname.startsWith("/api/profile")) {
    return NextResponse.next()
  }

  // Get environment variables with validation
  const supabaseUrl = process.env.NEXT_PUBLIC_SUPABASE_URL
  const supabaseAnonKey = process.env.NEXT_PUBLIC_SUPABASE_ANON_KEY

  if (!supabaseUrl || !supabaseAnonKey) {
    console.error('Missing Supabase environment variables in middleware')
    console.error('NEXT_PUBLIC_SUPABASE_URL:', supabaseUrl ? 'present' : 'missing')
    console.error('NEXT_PUBLIC_SUPABASE_ANON_KEY:', supabaseAnonKey ? 'present' : 'missing')
    
    // Redirect to landing page with error
    const errorUrl = new URL("/landing", request.url)
    errorUrl.searchParams.set("error", "configuration_error")
    return NextResponse.redirect(errorUrl)
  }

>>>>>>> f8e5ddff
  let response = NextResponse.next({
    request: {
      headers: request.headers,
    },
  })

  const supabase = createServerClient(
    supabaseUrl,
    supabaseAnonKey,
    {
      cookies: {
        get(name: string) {
          return request.cookies.get(name)?.value
        },
        set(name: string, value: string, options: any) {
          request.cookies.set({
            name,
            value,
            ...options,
          })
          response = NextResponse.next({
            request: {
              headers: request.headers,
            },
          })
          response.cookies.set({
            name,
            value,
            ...options,
          })
        },
        remove(name: string, options: any) {
          request.cookies.set({
            name,
            value: '',
            ...options,
          })
          response = NextResponse.next({
            request: {
              headers: request.headers,
            },
          })
          response.cookies.set({
            name,
            value: '',
            ...options,
          })
        },
      },
    }
  )

  try {
    // Get authenticated user (secure method)
    const { data, error: userError } = await supabase.auth.getUser()
    const user = data?.user
    
    // Handle auth session missing error more gracefully (this is expected for unauthenticated users)
    if (userError) {
      // Only log unexpected errors, not missing session errors
      if (userError.message !== 'Auth session missing!' && !userError.message.includes('session missing')) {
        console.error("User authentication error in middleware:", userError)
      }
      
      // For root path, redirect to landing page instead of login
      if (pathname === '/') {
        return NextResponse.redirect(new URL("/landing", request.url))
      }
      // For other paths, redirect to login with error
      const loginUrl = new URL("/auth/login", request.url)
      loginUrl.searchParams.set("error", "session_invalid")
      const loginResponse = NextResponse.redirect(loginUrl)
      
      // Clear all auth-related cookies
      loginResponse.cookies.delete('sb-access-token')
      loginResponse.cookies.delete('sb-refresh-token')
      
      return loginResponse
    }

    // Check if user exists and is authenticated
    if (!user) {
      // For root path, redirect to landing page for better UX
      if (pathname === '/') {
        return NextResponse.redirect(new URL("/landing", request.url))
      }
      // For other protected paths, redirect to login with callback
      const url = new URL("/auth/login", request.url)
      const callbackUrl = new URL(pathname, request.url).toString()
      url.searchParams.set("callbackUrl", callbackUrl)
      return NextResponse.redirect(url)
    }

    // If user is authenticated and visiting the root, redirect to dashboard
    if (pathname === '/' && user) {
      // User is authenticated, let them access the dashboard
      return response
    }

    // Verify user email is confirmed
    if (!user.email_confirmed_at && !user.phone_confirmed_at) {
      const loginUrl = new URL("/auth/login", request.url)
      loginUrl.searchParams.set("error", "email_not_confirmed")
      loginUrl.searchParams.set("message", "Please check your email and click the confirmation link before logging in.")
      return NextResponse.redirect(loginUrl)
    }

    // Check if user is trying to access admin paths
    if (adminPaths.some(path => pathname.startsWith(path))) {
      try {
        const { data: profile, error } = await supabase
          .from('profiles')
          .select('role')
          .eq('id', user.id)
          .single()

        if (error) {
          console.error("Error checking user role:", error)
          return NextResponse.redirect(new URL("/", request.url))
        }

        if (profile?.role !== 'admin' && profile?.role !== 'moderator') {
          return NextResponse.redirect(new URL("/", request.url))
        }
      } catch (error) {
        console.error("Unexpected error checking user role:", error)
        return NextResponse.redirect(new URL("/", request.url))
      }
    }

    // Skip profile completion check for profile setup and API routes
    if (authRequiredPaths.some(path => pathname.startsWith(path))) {
      return response
    }

    // Check profile completion status for authenticated routes
    try {
      const { data: profile, error } = await supabase
        .from('profiles')
        .select('profile_completed, profile_completion_percentage, created_at')
        .eq('id', user.id)
        .single()

      if (error) {
        console.error("Error checking profile completion in middleware:", error)
        // If profile doesn't exist, create a basic one and redirect to profile
        if (error.code === 'PGRST116') {
          const profileUrl = new URL("/profile", request.url)
          profileUrl.searchParams.set("required", "true")
          return NextResponse.redirect(profileUrl)
        }
        return response
      }

      // Profile completion enforcement is disabled - users can access app without completing profile
      // Analytics logging removed to reduce console noise
      
    } catch (error) {
      console.error("Unexpected error checking profile completion:", error)
      // Allow access if there's an unexpected error
    }

  } catch (authError) {
    // Only log unexpected authentication errors
    if (!authError.message?.includes('session missing')) {
      console.error("Authentication error in middleware:", authError)
    }
    
    // For root path, redirect to landing page
    if (pathname === '/') {
      return NextResponse.redirect(new URL("/landing", request.url))
    }
    // For other paths, redirect to login
    const loginUrl = new URL("/auth/login", request.url)
    loginUrl.searchParams.set("error", "auth_failed")
    const loginResponse = NextResponse.redirect(loginUrl)
    
    // Clear all auth-related cookies
    loginResponse.cookies.delete('sb-access-token')
    loginResponse.cookies.delete('sb-refresh-token')
    
    return loginResponse
  }

  // Add security headers
  response.headers.set('X-Frame-Options', 'DENY')
  response.headers.set('X-Content-Type-Options', 'nosniff')
  response.headers.set('Referrer-Policy', 'origin-when-cross-origin')

  return response
}

export const config = {
  matcher: ['/((?!_next/static|_next/image|favicon.ico|.*\\.png$).*)'],
}<|MERGE_RESOLUTION|>--- conflicted
+++ resolved
@@ -36,8 +36,6 @@
     return NextResponse.next()
   }
 
-<<<<<<< HEAD
-=======
   // For API routes (except auth and profile), allow them to handle their own authentication
   if (pathname.startsWith("/api/") && 
       !pathname.startsWith("/api/auth") && 
@@ -60,7 +58,6 @@
     return NextResponse.redirect(errorUrl)
   }
 
->>>>>>> f8e5ddff
   let response = NextResponse.next({
     request: {
       headers: request.headers,
@@ -223,9 +220,9 @@
       // Allow access if there's an unexpected error
     }
 
-  } catch (authError) {
+  } catch (authError: unknown) {
     // Only log unexpected authentication errors
-    if (!authError.message?.includes('session missing')) {
+    if (!(authError instanceof Error) || !authError.message?.includes('session missing')) {
       console.error("Authentication error in middleware:", authError)
     }
     
@@ -254,5 +251,5 @@
 }
 
 export const config = {
-  matcher: ['/((?!_next/static|_next/image|favicon.ico|.*\\.png$).*)'],
+  matcher: ['/((?!api|_next/static|_next/image|favicon.ico|.*\\.png$).*)'],
 }